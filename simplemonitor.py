# coding=utf-8
import sys
import signal
import copy
import pickle
import datetime
import time

class SimpleMonitor:

    # TODO: move this outside into monitor.py?
    #      could give better control over restarting the listener thread
    need_hup = False
    verbose = False
    debug = False

    def __init__(self):
        """Main class turn on."""
        self.monitors = {}
        self.failed = []
        self.still_failing = []
        self.skipped = []
        self.warning = []
        self.remote_monitors = {}

        self.loggers = {}
        self.alerters = {}

        try:
            signal.signal(signal.SIGHUP, self.hup_loggers)
        except Exception:
            sys.stderr.write("Unable to trap SIGHUP... maybe it doesn't exist on this platform.\n")

    def hup_loggers(self, sig_number, stack_frame):
        """Handle a SIGHUP (rotate logfiles).

        We set a variable to say we want to do this later (so it's done at the right time)."""

        self.need_hup = True
        print("We get signal.")

    def add_monitor(self, name, monitor):
        self.monitors[name] = monitor

    def set_tolerance(self, monitor, tolerance):
        self.monitors[monitor].set_tolerance(tolerance)

    def set_urgency(self, monitor, urgency):
        self.monitors[monitor].set_urgency(urgency)

    def set_dependencies(self, name, dependencies):
        """Update a monitor's dependencies."""
        self.monitors[name].set_dependencies(dependencies)

    def reset_monitors(self):
        """Clear all the monitors' dependency info back to default."""
        [self.monitors[key].reset_dependencies() for key in list(self.monitors.keys())]

    def verify_dependencies(self):
        ok = True
        for k in list(self.monitors.keys()):
            for dependency in self.monitors[k]._dependencies:
                if dependency not in list(self.monitors.keys()):
                    print("Configuration error: dependency %s of monitor %s is not defined!" % (dependency, k))
                    ok = False
        return ok

    def set_verbosity(self, verbose, debug):
        self.verbose = verbose
        self.debug = debug
        if self.debug:
            self.verbose = True

    def run_tests(self):
        self.reset_monitors()
        verbose = self.verbose
        debug = self.debug

        joblist = list(self.monitors.keys())
        new_joblist = []
        failed = []

        not_run = False

        while len(joblist) > 0:
            new_joblist = []
            if debug:
                print("\nStarting loop:", joblist)
            for monitor in joblist:
                if debug:
                    print("Trying: %s" % monitor)
                if len(self.monitors[monitor].get_dependencies()) > 0:
                    # this monitor has outstanding deps, put it on the new joblist for next loop
                    new_joblist.append(monitor)
                    if debug:
                        print("added %s to new joblist, is now" % monitor, new_joblist)
                    for dep in self.monitors[monitor].get_dependencies():
                        if debug:
                            print("  considering %s's dependency %s" % (monitor, dep), failed)
                        if dep in failed:
                            # oh wait, actually one of its deps failed, so we'll never be able to run it
                            if verbose:
                                print("Doesn't look like %s worked, skipping %s" % (dep, monitor))
                            failed.append(monitor)
                            self.monitors[monitor].record_skip(dep)
                            try:
                                new_joblist.remove(monitor)
                            except Exception:
                                print("Exception caught while trying to remove monitor %s with failed deps from new joblist." % monitor)
                                if debug:
                                    print("new_joblist is currently", new_joblist)
                            break
                    continue
                try:
                    if self.monitors[monitor].should_run():
                        not_run = False
                        start_time = time.time()
                        self.monitors[monitor].run_test()
                        end_time = time.time()
                        self.monitors[monitor].last_run_duration = end_time - start_time
                    else:
                        not_run = True
                        self.monitors[monitor].record_skip(None)
                        if verbose:
                            print("Not run: %s" % monitor)
                except Exception as e:
                    if verbose:
                        sys.stderr.write("Monitor %s threw exception during run_test(): %s\n" % (monitor, e))
                if self.monitors[monitor].get_error_count() > 0:
                    if self.monitors[monitor].virtual_fail_count() == 0:
                        if verbose:
                            print("Warning: %s" % monitor)
                    else:
                        if verbose:
                            print("Fail: %s (%s)" % (monitor, self.monitors[monitor].last_result))
                    failed.append(monitor)
                else:
                    if verbose and not not_run:
                        print("Passed: %s" % monitor)
                    for monitor2 in joblist:
                        self.monitors[monitor2].dependency_succeeded(monitor)
            joblist = copy.copy(new_joblist)
        if verbose:
            print()

    def _print_pretty_results(self, keys):
        """Private function used by pretty_results.
        Actually does the printing."""
        for service in keys:
            reason = self.monitors[service].get_result()
            if reason == "":
                print(service)
            else:
                print("%s (%s)" % (service, reason))

    def pretty_results(self):
        """Display the current state of our monitors in a human-readable fashion."""
        if len(self.warning + self.failed + self.still_failing + self.skipped):
            print()
            print(datetime.datetime.now().isoformat())

        if len(self.warning):
            print("--> Warnings:")
            self._print_pretty_results(self.warning)

        if len(self.failed):
            print("--> New failures:")
            self._print_pretty_results(self.failed)

        if len(self.still_failing):
            print("--> Still failing:")
            self._print_pretty_results(self.still_failing)

        if len(self.skipped):
            print("--> Skipped due to failed dependencies:")
            self._print_pretty_results(self.skipped)

    def log_result(self, logger):
        """Use the given logger object to log our state."""
        logger.check_dependencies(self.failed + self.still_failing + self.skipped)
        logger.start_batch()
        for key in list(self.monitors.keys()):
            self.monitors[key].log_result(key, logger)
        try:
            for key in list(self.remote_monitors.keys()):
                self.remote_monitors[key].log_result(key, logger)
        except Exception:
            print("exception while logging remote monitors")
        logger.end_batch()

    def do_alert(self, alerter):
        """Use the given alerter object to send an alert, if needed."""
        alerter.check_dependencies(self.failed + self.still_failing + self.skipped)
<<<<<<< HEAD
        for key in list(self.monitors.keys()):
=======
        for key in self.monitors.keys():
            if self.debug:
                print "{}({}) -> {}({})".format(self.monitors[key].name, self.monitors[key].group, alerter.name, alerter.groups)
>>>>>>> f3de3337
            # Don't generate alerts for monitors which want it done remotely
            if self.monitors[key].remote_alerting:
                # TODO: could potentially disable alerts by setting a monitor to remote alerting, but not having anywhere to send it!
                if self.debug:
                    print("skipping alert for monitor %s as it wants remote alerting" % key)
                continue
            try:
<<<<<<< HEAD
                alerter.send_alert(key, self.monitors[key])
            except Exception as e:
                print("exception caught while alerting for %s: %s" % (key, e))
        for key in list(self.remote_monitors.keys()):
=======
                if self.monitors[key].group in alerter.groups:
                    # Only notifications for services that have it enabled
                    if self.monitors[key].notify:
                        if self.debug:
                            print "  - Notifying alerter: {}".format(alerter.name)
                        alerter.send_alert(key, self.monitors[key])
                    else:
                        if self.debug:
                            print "  - Skipping alerters: Monitor Disabled"
                else:
                    if self.debug:
                        print " - Skipping alerter: {}".format(alerter.name)
            except Exception, e:
                print "exception caught while alerting for %s: %s" % (key, e)
        for key in self.remote_monitors.keys():
>>>>>>> f3de3337
            try:
                if self.remote_monitors[key].remote_alerting:
                    alerter.send_alert(key, self.remote_monitors[key])
                else:
                    if self.debug:
                        print("not alerting for monitor %s as it doesn't want remote alerts" % key)
                    continue
            except Exception as e:
                print("exception caught while alerting for %s: %s" % (key, e))

    def count_monitors(self):
        """Gets the number of monitors we have defined."""
        return len(self.monitors)

    def add_alerter(self, name, alerter):
        self.alerters[name] = alerter

    def add_logger(self, name, logger):
        self.loggers[name] = logger

    def do_alerts(self):
        for key in list(self.alerters.keys()):
            self.do_alert(self.alerters[key])

    def do_recovery(self):
        for key in list(self.monitors.keys()):
            self.monitors[key].attempt_recover()

    def do_logs(self):
        if self.need_hup:
            print("Processing HUP.")
            for logger in self.loggers:
                self.loggers[logger].hup()
            self.need_hup = False

        for key in list(self.loggers.keys()):
            self.log_result(self.loggers[key])

    def update_remote_monitor(self, data, hostname):
        for monitor in list(data.keys()):
            if self.debug:
                print("trying remote monitor %s" % monitor)
            self.remote_monitors[monitor] = pickle.loads(data[monitor])<|MERGE_RESOLUTION|>--- conflicted
+++ resolved
@@ -5,6 +5,7 @@
 import pickle
 import datetime
 import time
+
 
 class SimpleMonitor:
 
@@ -191,13 +192,9 @@
     def do_alert(self, alerter):
         """Use the given alerter object to send an alert, if needed."""
         alerter.check_dependencies(self.failed + self.still_failing + self.skipped)
-<<<<<<< HEAD
         for key in list(self.monitors.keys()):
-=======
-        for key in self.monitors.keys():
             if self.debug:
-                print "{}({}) -> {}({})".format(self.monitors[key].name, self.monitors[key].group, alerter.name, alerter.groups)
->>>>>>> f3de3337
+                print("{0}({1}) -> {2}({3})".format(self.monitors[key].name, self.monitors[key].group, alerter.name, alerter.groups))
             # Don't generate alerts for monitors which want it done remotely
             if self.monitors[key].remote_alerting:
                 # TODO: could potentially disable alerts by setting a monitor to remote alerting, but not having anywhere to send it!
@@ -205,28 +202,21 @@
                     print("skipping alert for monitor %s as it wants remote alerting" % key)
                 continue
             try:
-<<<<<<< HEAD
-                alerter.send_alert(key, self.monitors[key])
-            except Exception as e:
-                print("exception caught while alerting for %s: %s" % (key, e))
-        for key in list(self.remote_monitors.keys()):
-=======
                 if self.monitors[key].group in alerter.groups:
                     # Only notifications for services that have it enabled
                     if self.monitors[key].notify:
                         if self.debug:
-                            print "  - Notifying alerter: {}".format(alerter.name)
+                            print("  - Notifying alerter: {0}".format(alerter.name))
                         alerter.send_alert(key, self.monitors[key])
                     else:
                         if self.debug:
-                            print "  - Skipping alerters: Monitor Disabled"
+                            print("  - Skipping alerters: Monitor Disabled")
                 else:
                     if self.debug:
-                        print " - Skipping alerter: {}".format(alerter.name)
-            except Exception, e:
-                print "exception caught while alerting for %s: %s" % (key, e)
-        for key in self.remote_monitors.keys():
->>>>>>> f3de3337
+                        print(" - Skipping alerter: {1}".format(alerter.name))
+            except Exception as e:
+                print("exception caught while alerting for %s: %s" % (key, e))
+        for key in list(self.remote_monitors.keys()):
             try:
                 if self.remote_monitors[key].remote_alerting:
                     alerter.send_alert(key, self.remote_monitors[key])
