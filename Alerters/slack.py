try:
    import requests
    requests_available = True
except ImportError:
    requests_available = False

<<<<<<< HEAD
from .alerter import Alerter
=======
from Alerters.alerter import Alerter
>>>>>>> 75b3918a


class SlackAlerter(Alerter):
    """Send alerts to a Slack webhook."""

    channel = None

    def __init__(self, config_options):
        if not requests_available:
            print("Requests package is not available, cannot use SlackAlerter.")
<<<<<<< HEAD
            print("Try: pip install -r requirements.txt")
=======
>>>>>>> 75b3918a
            return

        Alerter.__init__(self, config_options)
        try:
            url = config_options['url']
        except:
            raise RuntimeError("Required configuration fields missing")

        if 'channel' in config_options:
            channel = config_options['channel']
        else:
            channel = None

        if url == "":
            raise RuntimeError("missing url")

        self.url = url
        self.channel = channel

    def send_alert(self, name, monitor):
        """Send the message."""

        if self.channel is None:
            return

        type = self.should_alert(monitor)
        (days, hours, minutes, seconds) = self.get_downtime(monitor)

        host = "on host %s" % self.hostname

        if self.channel is not None:
            message_json = {'channel': self.channel}
        else:
            message_json = {}

        message_json['attachments'] = [{}]

        if type == "":
            return
        elif type == "failure":
            message_json['text'] = "Monitor {} failed!".format(name)
            message_json['attachments'][0]['color'] = 'danger'
            fields = [
                {
                    'title': 'Failed at',
                    'value': self.format_datetime(monitor.first_failure_time()),
                    'short': True
                },
                {
                    'title': 'Downtime',
                    'value': "{}+{:02d}:{:02d}:{:02d}".format(days, hours, minutes, seconds),
                    'short': True
                },
                {
                    'title': 'Virtual failure count',
                    'value': monitor.virtual_fail_count(),
                    'short': True
                },
                {
                    'title': 'Host',
                    'value': self.hostname,
                    'short': True
                },
                {
                    'title': 'Additional info',
                    'value': monitor.get_result()
                },
                {
                    'title': 'Description',
                    'value': monitor.describe()
                }
            ]

            try:
                if monitor.recover_info != "":
                    fields.append({
                        'title': 'Recovery info',
                        'value': "Recovery info: %s" % monitor.recover_info
                    })
                    message_json['attachments'][0]['color'] = 'warning'
            except AttributeError:
                pass
            message_json['attachments'][0]['fields'] = fields

        elif type == "success":
            message_json['text'] = "Monitor {} succeeded.".format(name)
            fields = [
                {
                    'title': 'Failed at',
                    'value': self.format_datetime(monitor.first_failure_time()),
                    'short': True
                },
                {
                    'title': 'Downtime',
                    'value': "{}+{:02d}:{:02d}:{:02d}".format(days, hours, minutes, seconds),
                    'short': True
                },
                {
                    'title': 'Host',
                    'value': self.hostname,
                    'short': True
                },
                {
                    'title': 'Description',
                    'value': monitor.describe()
                }
            ]
            message_json['attachments'][0]['color'] = 'good'
            message_json['attachments'][0]['fields'] = fields

        else:
<<<<<<< HEAD
            print(("Unknown alert type %s" % type))
=======
            print("Unknown alert type %s" % type)
>>>>>>> 75b3918a
            return

        if not self.dry_run:
            try:
                r = requests.post(self.url, json=message_json)
                if not r.status_code == 200:
                    print("POST to slack webhook failed")
                    print(r)
            except Exception as e:
                print("Failed to post to slack webhook")
                print(e)
                print(message_json)
                self.available = False
        else:
<<<<<<< HEAD
            print(("dry_run: would send slack: %s" % message_json.__repr__()))
=======
            print("dry_run: would send slack: %s" % message_json.__repr__())
>>>>>>> 75b3918a
<|MERGE_RESOLUTION|>--- conflicted
+++ resolved
@@ -4,11 +4,7 @@
 except ImportError:
     requests_available = False
 
-<<<<<<< HEAD
 from .alerter import Alerter
-=======
-from Alerters.alerter import Alerter
->>>>>>> 75b3918a
 
 
 class SlackAlerter(Alerter):
@@ -19,10 +15,7 @@
     def __init__(self, config_options):
         if not requests_available:
             print("Requests package is not available, cannot use SlackAlerter.")
-<<<<<<< HEAD
             print("Try: pip install -r requirements.txt")
-=======
->>>>>>> 75b3918a
             return
 
         Alerter.__init__(self, config_options)
@@ -134,11 +127,7 @@
             message_json['attachments'][0]['fields'] = fields
 
         else:
-<<<<<<< HEAD
-            print(("Unknown alert type %s" % type))
-=======
             print("Unknown alert type %s" % type)
->>>>>>> 75b3918a
             return
 
         if not self.dry_run:
@@ -153,8 +142,4 @@
                 print(message_json)
                 self.available = False
         else:
-<<<<<<< HEAD
-            print(("dry_run: would send slack: %s" % message_json.__repr__()))
-=======
-            print("dry_run: would send slack: %s" % message_json.__repr__())
->>>>>>> 75b3918a
+            print("dry_run: would send slack: %s" % message_json.__repr__())